package org.web3j.tx;

import java.io.IOException;
import java.lang.reflect.Constructor;
import java.math.BigInteger;
import java.util.ArrayList;
import java.util.HashMap;
import java.util.Iterator;
import java.util.List;
import java.util.concurrent.Callable;
import java.util.Map;
<<<<<<< HEAD
=======
import java.util.Objects;
import java.util.Optional;
import java.util.stream.Collectors;
>>>>>>> 8a842147

import org.web3j.abi.EventEncoder;
import org.web3j.abi.EventValues;
import org.web3j.abi.FunctionEncoder;
import org.web3j.abi.FunctionReturnDecoder;
import org.web3j.abi.TypeReference;
import org.web3j.abi.datatypes.Address;
import org.web3j.abi.datatypes.Event;
import org.web3j.abi.datatypes.Function;
import org.web3j.abi.datatypes.Type;
import org.web3j.crypto.Credentials;
import org.web3j.protocol.Web3j;
import org.web3j.protocol.core.DefaultBlockParameterName;
import org.web3j.protocol.core.RemoteCall;
import org.web3j.protocol.core.methods.request.Transaction;
import org.web3j.protocol.core.methods.response.EthGetCode;
import org.web3j.protocol.core.methods.response.Log;
import org.web3j.protocol.core.methods.response.TransactionReceipt;
import org.web3j.protocol.exceptions.TransactionException;
import org.web3j.tx.exceptions.ContractCallException;
import org.web3j.utils.Numeric;


/**
 * Solidity contract type abstraction for interacting with smart contracts via native Java types.
 */
@SuppressWarnings("WeakerAccess")
public abstract class Contract extends ManagedTransaction {

    // https://www.reddit.com/r/ethereum/comments/5g8ia6/attention_miners_we_recommend_raising_gas_limit/
    public static final BigInteger GAS_LIMIT = BigInteger.valueOf(4300000);

    protected final String contractBinary;
    protected String contractAddress;
    protected BigInteger gasPrice;
    protected BigInteger gasLimit;
    protected TransactionReceipt transactionReceipt;
    protected Map<String, String> deployedAddresses;

    protected Contract(String contractBinary, String contractAddress,
                       Web3j web3j, TransactionManager transactionManager,
                       BigInteger gasPrice, BigInteger gasLimit) {
        super(web3j, transactionManager);

        this.contractAddress = ensResolver.resolve(contractAddress);

        this.contractBinary = contractBinary;
        this.gasPrice = gasPrice;
        this.gasLimit = gasLimit;
    }

    protected Contract(String contractBinary, String contractAddress,
                       Web3j web3j, Credentials credentials,
                       BigInteger gasPrice, BigInteger gasLimit) {
        this(contractBinary, contractAddress, web3j, new RawTransactionManager(web3j, credentials),
                gasPrice, gasLimit);
    }

    @Deprecated
    protected Contract(String contractAddress,
                       Web3j web3j, TransactionManager transactionManager,
                       BigInteger gasPrice, BigInteger gasLimit) {
        this("", contractAddress, web3j, transactionManager, gasPrice, gasLimit);
    }

    @Deprecated
    protected Contract(String contractAddress,
                       Web3j web3j, Credentials credentials,
                       BigInteger gasPrice, BigInteger gasLimit) {
        this("", contractAddress, web3j, new RawTransactionManager(web3j, credentials),
                gasPrice, gasLimit);
    }

    public void setContractAddress(String contractAddress) {
        this.contractAddress = contractAddress;
    }

    public String getContractAddress() {
        return contractAddress;
    }

    public void setTransactionReceipt(TransactionReceipt transactionReceipt) {
        this.transactionReceipt = transactionReceipt;
    }

    public String getContractBinary() {
        return contractBinary;
    }
    
    /**
     * Allow {@code gasPrice} to be set.
     * @param newPrice gas price to use for subsequent transactions
     */
    public void setGasPrice(BigInteger newPrice) {
        this.gasPrice = newPrice;
    }

    /**
     * Get the current {@code gasPrice} value this contract uses when executing transactions.
     * @return the gas price set on this contract
     */
    public BigInteger getGasPrice() {
        return gasPrice;
    }

    /**
     * Check that the contract deployed at the address associated with this smart contract wrapper
     * is in fact the contract you believe it is.
     *
     * <p>This method uses the
     * <a href="https://github.com/ethereum/wiki/wiki/JSON-RPC#eth_getcode">eth_getCode</a> method
     * to get the contract byte code and validates it against the byte code stored in this smart
     * contract wrapper.
     *
     * @return true if the contract is valid
     * @throws IOException if unable to connect to web3j node
     */
    public boolean isValid() throws IOException {
        if (contractAddress.equals("")) {
            throw new UnsupportedOperationException(
                    "Contract binary not present, you will need to regenerate your smart "
                            + "contract wrapper with web3j v2.2.0+");
        }

        EthGetCode ethGetCode = web3j
                .ethGetCode(contractAddress, DefaultBlockParameterName.LATEST)
                .send();
        if (ethGetCode.hasError()) {
            return false;
        }

        String code = Numeric.cleanHexPrefix(ethGetCode.getCode());
        // There may be multiple contracts in the Solidity bytecode, hence we only check for a
        // match with a subset
        return !code.isEmpty() && contractBinary.contains(code);
    }

    /**
     * If this Contract instance was created at deployment, the TransactionReceipt associated
     * with the initial creation will be provided, e.g. via a <em>deploy</em> method. This will
     * not persist for Contracts instances constructed via a <em>load</em> method.
     *
     * @return the TransactionReceipt generated at contract deployment
     */
    public TransactionReceipt getTransactionReceipt() {
        return transactionReceipt;
    }

    /**
     * Execute constant function call - i.e. a call that does not change state of the contract
     *
     * @param function to call
     * @return {@link List} of values returned by function call
     */
    private List<Type> executeCall(
            Function function) throws IOException {
        String encodedFunction = FunctionEncoder.encode(function);
        org.web3j.protocol.core.methods.response.EthCall ethCall = web3j.ethCall(
                Transaction.createEthCallTransaction(
                        transactionManager.getFromAddress(), contractAddress, encodedFunction),
                DefaultBlockParameterName.LATEST)
                .send();

        String value = ethCall.getValue();
        return FunctionReturnDecoder.decode(value, function.getOutputParameters());
    }

    @SuppressWarnings("unchecked")
    protected <T extends Type> T executeCallSingleValueReturn(
            Function function) throws IOException {
        List<Type> values = executeCall(function);
        if (!values.isEmpty()) {
            return (T) values.get(0);
        } else {
            return null;
        }
    }

    @SuppressWarnings("unchecked")
    protected <T extends Type, R> R executeCallSingleValueReturn(
            Function function, Class<R> returnType) throws IOException {
        T result = executeCallSingleValueReturn(function);
        if (result == null) {
            throw new ContractCallException("Empty value (0x) returned from contract");
        }

        Object value = result.getValue();
        if (returnType.isAssignableFrom(value.getClass())) {
            return (R) value;
        } else if (result.getClass().equals(Address.class) && returnType.equals(String.class)) {
            return (R) result.toString();  // cast isn't necessary
        } else {
            throw new ContractCallException(
                    "Unable to convert response: " + value
                            + " to expected type: " + returnType.getSimpleName());
        }
    }

    protected List<Type> executeCallMultipleValueReturn(
            Function function) throws IOException {
        return executeCall(function);
    }

    protected TransactionReceipt executeTransaction(
            Function function)
            throws IOException, TransactionException {
        return executeTransaction(function, BigInteger.ZERO);
    }

    private TransactionReceipt executeTransaction(
            Function function, BigInteger weiValue)
            throws IOException, TransactionException {
        return executeTransaction(FunctionEncoder.encode(function), weiValue);
    }

    /**
     * Given the duration required to execute a transaction.
     *
     * @param data  to send in transaction
     * @param weiValue in Wei to send in transaction
     * @return transaction receipt
     * @throws IOException                 if the call to the node fails
     * @throws TransactionException if the transaction was not mined while waiting
     */
    TransactionReceipt executeTransaction(
            String data, BigInteger weiValue)
            throws TransactionException, IOException {

        return send(contractAddress, data, weiValue, gasPrice, gasLimit);
    }

    protected <T extends Type> RemoteCall<T> executeRemoteCallSingleValueReturn(
            final Function function) {
        return new RemoteCall<T>(new Callable<T>() {
            @Override
            public T call() throws Exception {
                return Contract.this.executeCallSingleValueReturn(function);
            }
        });
    }

    protected <T> RemoteCall<T> executeRemoteCallSingleValueReturn(
            final Function function, final Class<T> returnType) {
        return new RemoteCall<T>(new Callable<T>() {
            @Override
            public T call() throws Exception {
                return Contract.this.executeCallSingleValueReturn(function, returnType);
            }
        });
    }

    protected RemoteCall<List<Type>> executeRemoteCallMultipleValueReturn(final Function function) {
        return new RemoteCall<List<Type>>(new Callable<List<Type>>() {
            @Override
            public List<Type> call() throws Exception {
                return Contract.this.executeCallMultipleValueReturn(function);
            }
        });
    }

    protected RemoteCall<TransactionReceipt> executeRemoteCallTransaction(final Function function) {
        return new RemoteCall<TransactionReceipt>(new Callable<TransactionReceipt>() {
            @Override
            public TransactionReceipt call() throws Exception {
                return Contract.this.executeTransaction(function);
            }
        });
    }

    protected RemoteCall<TransactionReceipt> executeRemoteCallTransaction(
            final Function function, final BigInteger weiValue) {
        return new RemoteCall<TransactionReceipt>(new Callable<TransactionReceipt>() {
            @Override
            public TransactionReceipt call() throws Exception {
                return Contract.this.executeTransaction(function, weiValue);
            }
        });
    }

    private static <T extends Contract> T create(
            T contract, String binary, String encodedConstructor, BigInteger value)
            throws IOException, TransactionException {
        TransactionReceipt transactionReceipt =
                contract.executeTransaction(binary + encodedConstructor, value);

        String contractAddress = transactionReceipt.getContractAddress();
        if (contractAddress == null) {
            throw new RuntimeException("Empty contract address returned");
        }
        contract.setContractAddress(contractAddress);
        contract.setTransactionReceipt(transactionReceipt);

        return contract;
    }

    protected static <T extends Contract> T deploy(
            Class<T> type,
            Web3j web3j, Credentials credentials,
            BigInteger gasPrice, BigInteger gasLimit,
            String binary, String encodedConstructor, BigInteger value) throws
            IOException, TransactionException {

        try {
            Constructor<T> constructor = type.getDeclaredConstructor(
                    String.class,
                    Web3j.class, Credentials.class,
                    BigInteger.class, BigInteger.class);
            constructor.setAccessible(true);

            // we want to use null here to ensure that "to" parameter on message is not populated
            T contract = constructor.newInstance(null, web3j, credentials, gasPrice, gasLimit);

            return create(contract, binary, encodedConstructor, value);
        } catch (Exception e) {
            throw new RuntimeException(e);
        }
    }

    protected static <T extends Contract> T deploy(
            Class<T> type,
            Web3j web3j, TransactionManager transactionManager,
            BigInteger gasPrice, BigInteger gasLimit,
            String binary, String encodedConstructor, BigInteger value)
            throws IOException, TransactionException {

        try {
            Constructor<T> constructor = type.getDeclaredConstructor(
                    String.class,
                    Web3j.class, TransactionManager.class,
                    BigInteger.class, BigInteger.class);
            constructor.setAccessible(true);

            // we want to use null here to ensure that "to" parameter on message is not populated
            T contract = constructor.newInstance(
                    null, web3j, transactionManager, gasPrice, gasLimit);
            return create(contract, binary, encodedConstructor, value);
        } catch (Exception e) {
            throw new RuntimeException(e);
        }
    }

    protected static <T extends Contract> RemoteCall<T> deployRemoteCall(
            final Class<T> type,
            final Web3j web3j, final Credentials credentials,
            final BigInteger gasPrice, final BigInteger gasLimit,
            final String binary, final String encodedConstructor, final BigInteger value) {
        return new RemoteCall<T>(new Callable<T>() {
            @Override
            public T call() throws Exception {
                return deploy(
                        type, web3j, credentials, gasPrice, gasLimit, binary,
                        encodedConstructor, value);
            }
        });
    }

    protected static <T extends Contract> RemoteCall<T> deployRemoteCall(
            Class<T> type,
            Web3j web3j, Credentials credentials,
            BigInteger gasPrice, BigInteger gasLimit,
            String binary, String encodedConstructor) {
        return deployRemoteCall(
                type, web3j, credentials, gasPrice, gasLimit,
                binary, encodedConstructor, BigInteger.ZERO);
    }

    protected static <T extends Contract> RemoteCall<T> deployRemoteCall(
            final Class<T> type,
            final Web3j web3j, final TransactionManager transactionManager,
            final BigInteger gasPrice, final BigInteger gasLimit,
            final String binary, final String encodedConstructor, final BigInteger value) {
        return new RemoteCall<T>(new Callable<T>() {
            @Override
            public T call() throws Exception {
                return deploy(
                        type, web3j, transactionManager, gasPrice, gasLimit, binary,
                        encodedConstructor, value);
            }
        });
    }

    protected static <T extends Contract> RemoteCall<T> deployRemoteCall(
            Class<T> type,
            Web3j web3j, TransactionManager transactionManager,
            BigInteger gasPrice, BigInteger gasLimit,
            String binary, String encodedConstructor) {
        return deployRemoteCall(
                type, web3j, transactionManager, gasPrice, gasLimit, binary,
                encodedConstructor, BigInteger.ZERO);
    }

    public static EventValues staticExtractEventParameters(
            Event event, Log log) {

        List<String> topics = log.getTopics();
        String encodedEventSignature = EventEncoder.encode(event);
        if (!topics.get(0).equals(encodedEventSignature)) {
            return null;
        }

        List<Type> indexedValues = new ArrayList<Type>();
        List<Type> nonIndexedValues = FunctionReturnDecoder.decode(
                log.getData(), event.getNonIndexedParameters());

        List<TypeReference<Type>> indexedParameters = event.getIndexedParameters();
        for (int i = 0; i < indexedParameters.size(); i++) {
            Type value = FunctionReturnDecoder.decodeIndexedValue(
                    topics.get(i + 1), indexedParameters.get(i));
            indexedValues.add(value);
        }
        return new EventValues(indexedValues, nonIndexedValues);
    }

    protected EventValues extractEventParameters(Event event, Log log) {
        return staticExtractEventParameters(event, log);
    }

    protected List<EventValues> extractEventParameters(
            Event event, TransactionReceipt transactionReceipt) {
        return transactionReceipt.getLogs().stream()
                .map(log -> extractEventParameters(event, log))
                .filter(Objects::nonNull)
                .collect(Collectors.toList());
    }

<<<<<<< HEAD
        List<Log> logs = transactionReceipt.getLogs();
        List<EventValues> values = new ArrayList<EventValues>();
        for (Log log : logs) {
            EventValues eventValues = extractEventParameters(event, log);
            if (eventValues != null) {
                values.add(eventValues);
            }
        }
=======
    protected EventValuesWithLog extractEventParametersWithLog(Event event, Log log) {
        final EventValues eventValues = staticExtractEventParameters(event, log);
        return (eventValues == null) ? null : new EventValuesWithLog(eventValues, log);
    }
>>>>>>> 8a842147

    protected List<EventValuesWithLog> extractEventParametersWithLog(
            Event event, TransactionReceipt transactionReceipt) {
        return transactionReceipt.getLogs().stream()
                .map(log -> extractEventParametersWithLog(event, log))
                .filter(Objects::nonNull)
                .collect(Collectors.toList());
    }

    /**
     * Subclasses should implement this method to return pre-existing addresses for deployed
     * contracts.
     *
     * @param networkId the network id, for example "1" for the main-net, "3" for ropsten, etc.
     * @return the deployed address of the contract, if known, and null otherwise.
     */
    protected String getStaticDeployedAddress(String networkId) {
        return null;
    }

    public final void setDeployedAddress(String networkId, String address) {
        if (deployedAddresses == null) {
            deployedAddresses = new HashMap<>();
        }
        deployedAddresses.put(networkId, address);
    }

    public final String getDeployedAddress(String networkId) {
        String addr = null;
        if (deployedAddresses != null) {
            addr = deployedAddresses.get(networkId);
        }
        return addr == null ? getStaticDeployedAddress(networkId) : addr;
    }

    /**
     * Adds a log field to {@link EventValues}.
     */
    public static class EventValuesWithLog {
        private final EventValues eventValues;
        private final Log log;

        private EventValuesWithLog(EventValues eventValues, Log log) {
            this.eventValues = eventValues;
            this.log = log;
        }

        public List<Type> getIndexedValues() {
            return eventValues.getIndexedValues();
        }

        public List<Type> getNonIndexedValues() {
            return eventValues.getNonIndexedValues();
        }

        public Log getLog() {
            return log;
        }
    }

    @SuppressWarnings("unchecked")
    protected static <S extends Type, T> 
            List<T> convertToNative(List<S> arr) {
        List<T> out = new ArrayList<T>();
        for (Iterator<S> it = arr.iterator(); it.hasNext(); ) {
            out.add((T)it.next().getValue());
        }
        return out;
    }
}<|MERGE_RESOLUTION|>--- conflicted
+++ resolved
@@ -9,12 +9,6 @@
 import java.util.List;
 import java.util.concurrent.Callable;
 import java.util.Map;
-<<<<<<< HEAD
-=======
-import java.util.Objects;
-import java.util.Optional;
-import java.util.stream.Collectors;
->>>>>>> 8a842147
 
 import org.web3j.abi.EventEncoder;
 import org.web3j.abi.EventValues;
@@ -41,7 +35,6 @@
 /**
  * Solidity contract type abstraction for interacting with smart contracts via native Java types.
  */
-@SuppressWarnings("WeakerAccess")
 public abstract class Contract extends ManagedTransaction {
 
     // https://www.reddit.com/r/ethereum/comments/5g8ia6/attention_miners_we_recommend_raising_gas_limit/
@@ -103,7 +96,7 @@
     public String getContractBinary() {
         return contractBinary;
     }
-    
+
     /**
      * Allow {@code gasPrice} to be set.
      * @param newPrice gas price to use for subsequent transactions
@@ -434,13 +427,7 @@
 
     protected List<EventValues> extractEventParameters(
             Event event, TransactionReceipt transactionReceipt) {
-        return transactionReceipt.getLogs().stream()
-                .map(log -> extractEventParameters(event, log))
-                .filter(Objects::nonNull)
-                .collect(Collectors.toList());
-    }
-
-<<<<<<< HEAD
+
         List<Log> logs = transactionReceipt.getLogs();
         List<EventValues> values = new ArrayList<EventValues>();
         for (Log log : logs) {
@@ -449,19 +436,28 @@
                 values.add(eventValues);
             }
         }
-=======
+
+        return values;
+    }
+
     protected EventValuesWithLog extractEventParametersWithLog(Event event, Log log) {
         final EventValues eventValues = staticExtractEventParameters(event, log);
         return (eventValues == null) ? null : new EventValuesWithLog(eventValues, log);
     }
->>>>>>> 8a842147
 
     protected List<EventValuesWithLog> extractEventParametersWithLog(
             Event event, TransactionReceipt transactionReceipt) {
-        return transactionReceipt.getLogs().stream()
-                .map(log -> extractEventParametersWithLog(event, log))
-                .filter(Objects::nonNull)
-                .collect(Collectors.toList());
+
+        List<Log> logs = transactionReceipt.getLogs();
+        List<EventValuesWithLog> values = new ArrayList<EventValuesWithLog>();
+        for (Log log : logs) {
+            EventValuesWithLog eventValues = extractEventParametersWithLog(event, log);
+            if (eventValues != null) {
+                values.add(eventValues);
+            }
+        }
+
+        return values;
     }
 
     /**
@@ -516,7 +512,7 @@
     }
 
     @SuppressWarnings("unchecked")
-    protected static <S extends Type, T> 
+    protected static <S extends Type, T>
             List<T> convertToNative(List<S> arr) {
         List<T> out = new ArrayList<T>();
         for (Iterator<S> it = arr.iterator(); it.hasNext(); ) {
