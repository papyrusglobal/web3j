package org.web3j.codegen;


import javax.tools.*;

import java.io.File;
import java.io.IOException;
import java.net.URL;
import java.util.Arrays;

import com.squareup.javapoet.ClassName;
import com.squareup.javapoet.ParameterizedTypeName;
import org.junit.After;
import org.junit.Before;
import com.squareup.javapoet.TypeName;
import org.hamcrest.core.Is;
import org.junit.Rule;
import org.junit.Test;
import org.junit.rules.TemporaryFolder;

import org.web3j.abi.datatypes.DynamicArray;
import org.web3j.abi.datatypes.StaticArray;
import org.web3j.abi.datatypes.Utf8String;
import org.web3j.abi.datatypes.generated.Uint256;
import org.web3j.abi.datatypes.generated.Uint64;
import org.web3j.utils.Strings;

import static org.hamcrest.core.Is.is;
import static org.junit.Assert.assertThat;
import static org.junit.Assert.assertTrue;
import static org.web3j.codegen.SolidityFunctionWrapperGenerator.*;


public class SolidityFunctionWrapperGeneratorTest extends GeneratorBase {

    private String solidityBaseDir;

<<<<<<< HEAD
    @Rule
    public TemporaryFolder folder = new TemporaryFolder();

    @Before
    public void setUp() throws Exception {
        tempDir = folder.newFolder(
                SolidityFunctionWrapperGeneratorTest.class.getSimpleName());
        tempDirPath = tempDir.getPath();
=======
    @Override
    public void setUp() throws Exception {
        super.setUp();
>>>>>>> 277fc0d0

        URL url = SolidityFunctionWrapperGeneratorTest.class.getClass().getResource("/solidity");
        solidityBaseDir = url.getPath();
    }

    @Test
    public void testCreateValidParamName() {
        assertThat(createValidParamName("param", 1), is("param"));
        assertThat(createValidParamName("", 1), is("param1"));
    }

    @Test
    public void testBuildTypeName() {
        assertThat(buildTypeName("uint256"),
                Is.<TypeName>is(ClassName.get(Uint256.class)));
        assertThat(buildTypeName("uint64"),
                Is.<TypeName>is(ClassName.get(Uint64.class)));
        assertThat(buildTypeName("string"),
                Is.<TypeName>is(ClassName.get(Utf8String.class)));

        assertThat(buildTypeName("uint256[]"),
                Is.<TypeName>is(ParameterizedTypeName.get(DynamicArray.class, Uint256.class)));
        assertThat(buildTypeName("uint256[10]"),
                Is.<TypeName>is(ParameterizedTypeName.get(StaticArray.class, Uint256.class)));
    }

    @Test
    public void testGetFileNoExtension() {
        assertThat(getFileNameNoExtension(""), is(""));
        assertThat(getFileNameNoExtension("file"), is("file"));
        assertThat(getFileNameNoExtension("file."), is("file"));
        assertThat(getFileNameNoExtension("file.txt"), is("file"));
    }

    @Test
    public void testGreeterGeneration() throws Exception {
        testCodeGeneration("greeter", "greeter");
    }

    @Test
    public void testContractsGeneration() throws Exception {
        testCodeGeneration("contracts", "HumanStandardToken");
    }

    @Test
    public void testSimpleStorageGeneration() throws Exception {
        testCodeGeneration("simplestorage", "SimpleStorage");
    }

    @Test
    public void testFibonacciGeneration() throws Exception {
        testCodeGeneration("fibonacci", "Fibonacci");
    }

    @Test
    public void testArrays() throws Exception {
        testCodeGeneration("arrays", "Arrays");
    }

    @Test
    public void testShipIt() throws Exception {
        testCodeGeneration("shipit", "ShipIt");
    }

    private void testCodeGeneration(String contractName, String inputFileName) throws Exception {
        SolidityFunctionWrapperGenerator.main(Arrays.asList(
                solidityBaseDir + "/" + contractName + "/build/" + inputFileName + ".bin",
                solidityBaseDir + "/" + contractName + "/build/" + inputFileName + ".abi",
                "-p", "org.web3j.unittests",
                "-o", tempDirPath
        ).toArray(new String[0])); // https://shipilev.net/blog/2016/arrays-wisdom-ancients/

        verifyGeneratedCode(tempDirPath + "/org/web3j/unittests/" +
                Strings.capitaliseFirstLetter(inputFileName) + ".java");
    }

    private void verifyGeneratedCode(String sourceFile) throws IOException {
        JavaCompiler compiler = ToolProvider.getSystemJavaCompiler();
        DiagnosticCollector<JavaFileObject> diagnostics = new DiagnosticCollector<JavaFileObject>();

        StandardJavaFileManager fileManager =
                compiler.getStandardFileManager(diagnostics, null, null);
        Iterable<? extends JavaFileObject> compilationUnits = fileManager
                .getJavaFileObjectsFromStrings(Arrays.asList(sourceFile));
        JavaCompiler.CompilationTask task = compiler.getTask(
                null, fileManager, diagnostics, null, null, compilationUnits);
        assertTrue("Generated contract contains compile time error", task.call());
    }
}<|MERGE_RESOLUTION|>--- conflicted
+++ resolved
@@ -16,7 +16,6 @@
 import org.hamcrest.core.Is;
 import org.junit.Rule;
 import org.junit.Test;
-import org.junit.rules.TemporaryFolder;
 
 import org.web3j.abi.datatypes.DynamicArray;
 import org.web3j.abi.datatypes.StaticArray;
@@ -35,20 +34,9 @@
 
     private String solidityBaseDir;
 
-<<<<<<< HEAD
-    @Rule
-    public TemporaryFolder folder = new TemporaryFolder();
-
-    @Before
-    public void setUp() throws Exception {
-        tempDir = folder.newFolder(
-                SolidityFunctionWrapperGeneratorTest.class.getSimpleName());
-        tempDirPath = tempDir.getPath();
-=======
     @Override
     public void setUp() throws Exception {
         super.setUp();
->>>>>>> 277fc0d0
 
         URL url = SolidityFunctionWrapperGeneratorTest.class.getClass().getResource("/solidity");
         solidityBaseDir = url.getPath();
