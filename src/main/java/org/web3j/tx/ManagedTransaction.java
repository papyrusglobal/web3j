--- conflicted
+++ resolved
@@ -5,8 +5,6 @@
 
 import org.web3j.protocol.Web3j;
 import org.web3j.protocol.core.methods.response.EthGasPrice;
-import org.web3j.protocol.core.methods.response.EthGetTransactionReceipt;
-import org.web3j.protocol.core.methods.response.EthSendTransaction;
 import org.web3j.protocol.core.methods.response.TransactionReceipt;
 import org.web3j.protocol.exceptions.TransactionTimeoutException;
 
@@ -40,60 +38,5 @@
 
         return transactionManager.executeTransaction(
                 gasPrice, gasLimit, to, data, value);
-<<<<<<< HEAD
-        return processResponse(transaction);
-    }
-
-    protected TransactionReceipt processResponse(EthSendTransaction transactionResponse)
-            throws InterruptedException, ExecutionException, TransactionTimeoutException {
-        if (transactionResponse.hasError()) {
-            throw new RuntimeException("Error processing transaction request: " +
-                    transactionResponse.getError().getMessage());
-        }
-
-        String transactionHash = transactionResponse.getTransactionHash();
-
-        return waitForTransactionReceipt(transactionHash);
-    }
-
-    private TransactionReceipt waitForTransactionReceipt(
-            String transactionHash) throws InterruptedException, ExecutionException,
-            TransactionTimeoutException {
-
-        return getTransactionReceipt(transactionHash, sleepDuration, attempts);
-    }
-
-    private TransactionReceipt getTransactionReceipt(
-            String transactionHash, int sleepDuration, int attempts)
-            throws InterruptedException, ExecutionException, TransactionTimeoutException {
-
-        TransactionReceipt receiptOptional =
-                sendTransactionReceiptRequest(transactionHash);
-        for (int i = 0; i < attempts; i++) {
-            if (receiptOptional == null) {
-                Thread.sleep(sleepDuration);
-                receiptOptional = sendTransactionReceiptRequest(transactionHash);
-            } else {
-                return receiptOptional;
-            }
-        }
-
-        throw new TransactionTimeoutException("Transaction receipt was not generated after " +
-                        ((sleepDuration * attempts) / 1000 +
-                        " seconds for transaction: " + transactionHash));
-    }
-
-    private TransactionReceipt sendTransactionReceiptRequest(
-            String transactionHash) throws InterruptedException, ExecutionException {
-        EthGetTransactionReceipt transactionReceipt =
-                web3j.ethGetTransactionReceipt(transactionHash).sendAsync().get();
-        if (transactionReceipt.hasError()) {
-            throw new RuntimeException("Error processing request: " +
-                    transactionReceipt.getError().getMessage());
-        }
-
-        return transactionReceipt.getTransactionReceipt();
-=======
->>>>>>> d121c17c
     }
 }