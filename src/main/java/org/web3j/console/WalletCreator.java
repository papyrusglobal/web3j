--- conflicted
+++ resolved
@@ -8,8 +8,6 @@
 
 import org.web3j.crypto.CipherException;
 import org.web3j.crypto.WalletUtils;
-
-import static org.web3j.utils.Console.exitError;
 
 /**
  * Simple class for creating a wallet file.
@@ -38,26 +36,18 @@
 
         try {
             String walletFileName = WalletUtils.generateFullNewWalletFile(password, destination);
-<<<<<<< HEAD
-            console.printf("Wallet file " + walletFileName +
-                    " successfully created in: " + destinationDir + "\n");
-        } catch (CipherException e) {
-            exitError(e);
-        } catch (IOException e) {
-            exitError(e);
-        } catch (InvalidAlgorithmParameterException e) {
-            exitError(e);
-        } catch (NoSuchAlgorithmException e) {
-            exitError(e);
-        } catch (NoSuchProviderException e) {
-            exitError(e);
-=======
             console.printf("Wallet file " + walletFileName
                     + " successfully created in: " + destinationDir + "\n");
-        } catch (CipherException | IOException | InvalidAlgorithmParameterException
-                | NoSuchAlgorithmException | NoSuchProviderException e) {
+        } catch (CipherException e) {
             Console.exitError(e);
->>>>>>> f81c8016
+        } catch (IOException e) {
+            Console.exitError(e);
+        } catch (InvalidAlgorithmParameterException e) {
+            Console.exitError(e);
+        } catch (NoSuchAlgorithmException e) {
+            Console.exitError(e);
+        } catch (NoSuchProviderException e) {
+            Console.exitError(e);
         }
     }
 }