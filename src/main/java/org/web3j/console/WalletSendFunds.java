--- conflicted
+++ resolved
@@ -118,22 +118,17 @@
             }
             console.printf("$%n%n");
             return future.get();
-<<<<<<< HEAD
         } catch (InterruptedException e) {
             return errorTransferringFunds(e);
         } catch (ExecutionException e) {
             return errorTransferringFunds(e);
         } catch (TransactionTimeoutException e) {
             return errorTransferringFunds(e);
-=======
-        } catch (InterruptedException | ExecutionException | TransactionTimeoutException e) {
-            exitError("Problem encountered transferring funds: \n" + e.getMessage());
->>>>>>> fcc69e34
         }
     }
 
     private TransactionReceipt errorTransferringFunds(Exception e) {
-        exitError("Problem encountered transferring funds: " + e.getMessage());
+        exitError("Problem encountered transferring funds: \n" + e.getMessage());
         throw new RuntimeException("Application exit failure");
     }
 
@@ -145,13 +140,9 @@
 
         Web3j web3j;
         if (clientAddress.equals("")) {
-<<<<<<< HEAD
             web3j = Web3jFactory.build(new HttpService());
-=======
-            web3j = Web3j.build(new HttpService());
         } else if (clientAddress.contains("infura.io")) {
-            web3j = Web3j.build(new InfuraHttpService(clientAddress));
->>>>>>> fcc69e34
+            web3j = Web3jFactory.build(new InfuraHttpService(clientAddress));
         } else {
             web3j = Web3jFactory.build(new HttpService(clientAddress));
         }
