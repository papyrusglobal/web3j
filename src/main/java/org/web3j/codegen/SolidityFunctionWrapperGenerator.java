--- conflicted
+++ resolved
@@ -5,13 +5,7 @@
 import java.io.File;
 import java.io.IOException;
 import java.math.BigInteger;
-<<<<<<< HEAD
 import java.net.URISyntaxException;
-=======
-import java.nio.file.Files;
-import java.nio.file.Path;
-import java.nio.file.Paths;
->>>>>>> 8b496dfb
 import java.util.*;
 import java.util.concurrent.Future;
 
@@ -29,14 +23,11 @@
 import org.web3j.protocol.Web3j;
 import org.web3j.protocol.core.methods.response.AbiDefinition;
 import org.web3j.protocol.core.methods.response.TransactionReceipt;
-<<<<<<< HEAD
 import org.web3j.utils.*;
 import org.web3j.utils.Collection;
-=======
 import org.web3j.utils.Strings;
 
 import static org.web3j.utils.Collection.tail;
->>>>>>> 8b496dfb
 
 /**
  * Java wrapper source code generator for Solidity ABI format.
@@ -95,19 +86,11 @@
         String destinationDirLocation = parseParameterArgument(args, "-o", "--outputDir");
         String basePackageName = parseParameterArgument(args, "-p", "--package");
 
-<<<<<<< HEAD
         if (binaryFileLocation.equals("")
                 || absFileLocation.equals("")
                 || destinationDirLocation.equals("")
                 || basePackageName.equals("")) {
-            exitError(usage());
-=======
-        if (!binaryFileLocation.isPresent()
-                || !absFileLocation.isPresent()
-                || !destinationDirLocation.isPresent()
-                || !basePackageName.isPresent()) {
             exitError(USAGE);
->>>>>>> 8b496dfb
         }
 
         new SolidityFunctionWrapperGenerator(
@@ -268,16 +251,12 @@
             methodBuilder.addStatement("$T encodedConstructor = $T.encodeConstructor(" +
                             "$T.<$T>asList($L)" +
                             ")",
-<<<<<<< HEAD
                     String.class, FunctionEncoder.class, Arrays.class, Type.class, inputParams);
-=======
-                    String.class, FunctionEncoder.class, Arrays.class, inputParams);
             methodBuilder.addStatement("return deployAsync($L.class, $L, $L, $L, encodedConstructor, $L)",
                     className, WEB3J, CREDENTIALS, BINARY, INITIAL_VALUE);
         } else {
             methodBuilder.addStatement("return deployAsync($L.class, $L, $L, $L, \"\", $L)",
                     className, WEB3J, CREDENTIALS, BINARY, INITIAL_VALUE);
->>>>>>> 8b496dfb
         }
         return methodBuilder.build();
     }
