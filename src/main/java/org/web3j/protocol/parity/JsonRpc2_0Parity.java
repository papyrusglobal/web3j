--- conflicted
+++ resolved
@@ -86,14 +86,9 @@
     }
 
     @Override
-<<<<<<< HEAD
-    public Request<?, NewAccountIdentifier> personalNewAccountFromPhrase(String phrase, String password) {
-        return new Request<String, NewAccountIdentifier>(
-=======
     public Request<?, NewAccountIdentifier> personalNewAccountFromPhrase(
             String phrase, String password) {
-        return new Request<>(
->>>>>>> f81c8016
+        return new Request<String, NewAccountIdentifier>(
                 "personal_newAccountFromPhrase",
                 Arrays.asList(phrase, password),
                 ID,
@@ -102,14 +97,9 @@
     }
 
     @Override
-<<<<<<< HEAD
-    public Request<?, NewAccountIdentifier> personalNewAccountFromWallet(WalletFile walletFile, String password) {
-        return new Request<Object, NewAccountIdentifier>(
-=======
     public Request<?, NewAccountIdentifier> personalNewAccountFromWallet(
             WalletFile walletFile, String password) {
-        return new Request<>(
->>>>>>> f81c8016
+        return new Request<Object, NewAccountIdentifier>(
                 "personal_newAccountFromWallet",
                 Arrays.asList(walletFile, password),
                 ID,
@@ -160,15 +150,9 @@
     }
 
     @Override
-<<<<<<< HEAD
-    public Request<?, VoidResponse> personalSetAccountName(String accountId, String newAccountName) {
-        return new Request<String, VoidResponse>(
-=======
     public Request<?, VoidResponse> personalSetAccountName(
             String accountId, String newAccountName) {
-
-        return new Request<>(
->>>>>>> f81c8016
+        return new Request<String, VoidResponse>(
                 "personal_setAccountName",
                 Arrays.asList(accountId, newAccountName),
                 ID,
@@ -208,14 +192,9 @@
     }
 
     @Override
-<<<<<<< HEAD
-    public Request<?, EthSendTransaction> personalConfirmRequest(String requestId, Transaction transaction, String password) {
-        return new Request<Object, EthSendTransaction>(
-=======
     public Request<?, EthSendTransaction> personalConfirmRequest(
             String requestId, Transaction transaction, String password) {
-        return new Request<>(
->>>>>>> f81c8016
+        return new Request<Object, EthSendTransaction>(
                 "personal_confirmRequest",
                 Arrays.asList(requestId, transaction, password),
                 ID,
