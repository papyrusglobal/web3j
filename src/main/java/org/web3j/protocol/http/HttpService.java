--- conflicted
+++ resolved
@@ -4,7 +4,6 @@
 import java.io.IOException;
 import java.util.ArrayList;
 import java.util.List;
-<<<<<<< HEAD
 import java.util.concurrent.Callable;
 import java.util.concurrent.Future;
 
@@ -19,22 +18,11 @@
 import cz.msebera.android.httpclient.impl.client.CloseableHttpClient;
 import cz.msebera.android.httpclient.impl.client.HttpClients;
 import cz.msebera.android.httpclient.message.BasicHeader;
-=======
-
-import org.apache.http.Header;
-import org.apache.http.HttpEntity;
-import org.apache.http.client.ClientProtocolException;
-import org.apache.http.client.ResponseHandler;
-import org.apache.http.client.methods.HttpPost;
-import org.apache.http.entity.ByteArrayEntity;
-import org.apache.http.impl.client.CloseableHttpClient;
-import org.apache.http.impl.client.HttpClients;
-import org.apache.http.message.BasicHeader;
->>>>>>> a6f35064
 
 import org.web3j.protocol.Service;
 import org.web3j.protocol.core.Request;
 import org.web3j.protocol.core.Response;
+import org.web3j.utils.Async;
 
 /**
  * HTTP implementation of our services API.
@@ -112,7 +100,6 @@
             }
         };
     }
-<<<<<<< HEAD
 
     @Override
     public <T extends Response> Future<T> sendAsync(
@@ -125,6 +112,4 @@
             }
         });
     }
-=======
->>>>>>> a6f35064
 }