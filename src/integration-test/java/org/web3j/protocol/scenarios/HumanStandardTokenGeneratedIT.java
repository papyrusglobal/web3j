package org.web3j.protocol.scenarios;

import java.math.BigInteger;

import org.junit.Test;

import org.web3j.abi.datatypes.Address;
import org.web3j.abi.datatypes.Utf8String;
import org.web3j.abi.datatypes.generated.Uint256;
import org.web3j.abi.datatypes.generated.Uint8;
import org.web3j.generated.HumanStandardToken;
import org.web3j.protocol.core.methods.response.TransactionReceipt;

import static junit.framework.TestCase.assertTrue;
import static org.hamcrest.core.IsEqual.equalTo;
import static org.junit.Assert.assertThat;
import static org.web3j.generated.HumanStandardToken.ApprovalEventResponse;
import static org.web3j.generated.HumanStandardToken.TransferEventResponse;
import static org.web3j.generated.HumanStandardToken.deploy;

/**
 * Generated HumanStandardToken integration test for all supported scenarios.
 */
public class HumanStandardTokenGeneratedIT extends Scenario {

    @Test
    public void testContract() throws Exception {
<<<<<<< HEAD
        BigInteger aliceQty = BigInteger.valueOf(1000000);
        BigInteger bobQty = BigInteger.ZERO;

        Address aliceAddress = new Address(ALICE.getAddress());
        Address bobAddress = new Address(BOB.getAddress());
=======
        BigInteger aliceQty = BigInteger.valueOf(1_000_000);
        final Address aliceAddress = new Address(ALICE.getAddress());
        final Address bobAddress = new Address(BOB.getAddress());
>>>>>>> f81c8016

        HumanStandardToken contract = deploy(parity, ALICE,
                GAS_PRICE, GAS_LIMIT,
                BigInteger.ZERO,
                new Uint256(aliceQty), new Utf8String("web3j tokens"),
                new Uint8(BigInteger.TEN), new Utf8String("w3j$")).get();

        assertTrue(contract.isValid());

        assertThat(contract.totalSupply().get(), equalTo(new Uint256(aliceQty)));

        assertThat(contract.balanceOf(new Address(ALICE.getAddress())).get(),
                equalTo(new Uint256(aliceQty)));

        // transfer tokens
        BigInteger transferQuantity = BigInteger.valueOf(100000);

        TransactionReceipt aliceTransferReceipt = contract.transfer(
                new Address(BOB.getAddress()), new Uint256(transferQuantity)).get();

        TransferEventResponse aliceTransferEventValues =
                contract.getTransferEvents(aliceTransferReceipt).get(0);

        assertThat(aliceTransferEventValues._from,
                equalTo(aliceAddress));
        assertThat(aliceTransferEventValues._to,
                equalTo(bobAddress));
        assertThat(aliceTransferEventValues._value,
                equalTo(new Uint256(transferQuantity)));

        aliceQty = aliceQty.subtract(transferQuantity);

        BigInteger bobQty = BigInteger.ZERO;
        bobQty = bobQty.add(transferQuantity);

        assertThat(contract.balanceOf(new Address(ALICE.getAddress())).get(),
                equalTo(new Uint256(aliceQty)));
        assertThat(contract.balanceOf(new Address(BOB.getAddress())).get(),
                equalTo(new Uint256(bobQty)));

        // set an allowance
        assertThat(contract.allowance(
                aliceAddress, bobAddress).get(),
                equalTo(new Uint256(BigInteger.ZERO)));

        transferQuantity = BigInteger.valueOf(50);
        TransactionReceipt approveReceipt = contract.approve(
                new Address(BOB.getAddress()), new Uint256(transferQuantity)).get();

        ApprovalEventResponse approvalEventValues =
                contract.getApprovalEvents(approveReceipt).get(0);

        assertThat(approvalEventValues._owner,
                equalTo(aliceAddress));
        assertThat(approvalEventValues._spender,
                equalTo(bobAddress));
        assertThat(approvalEventValues._value,
                equalTo(new Uint256(transferQuantity)));

        assertThat(contract.allowance(
                aliceAddress, bobAddress).get(),
                equalTo(new Uint256(transferQuantity)));

        // perform a transfer as Bob
        transferQuantity = BigInteger.valueOf(25);

        // Bob requires his own contract instance
        HumanStandardToken bobsContract = HumanStandardToken.load(
                contract.getContractAddress(), parity, BOB, GAS_PRICE, GAS_LIMIT);

        TransactionReceipt bobTransferReceipt = bobsContract.transferFrom(
                aliceAddress,
                bobAddress,
                new Uint256(transferQuantity)).get();

        TransferEventResponse bobTransferEventValues =
                contract.getTransferEvents(bobTransferReceipt).get(0);
        assertThat(bobTransferEventValues._from,
                equalTo(aliceAddress));
        assertThat(bobTransferEventValues._to,
                equalTo(bobAddress));
        assertThat(bobTransferEventValues._value,
                equalTo(new Uint256(transferQuantity)));

        aliceQty = aliceQty.subtract(transferQuantity);
        bobQty = bobQty.add(transferQuantity);

        assertThat(contract.balanceOf(aliceAddress).get(),
                equalTo(new Uint256(aliceQty)));
        assertThat(contract.balanceOf(bobAddress).get(),
                equalTo(new Uint256(bobQty)));
    }
}<|MERGE_RESOLUTION|>--- conflicted
+++ resolved
@@ -25,17 +25,9 @@
 
     @Test
     public void testContract() throws Exception {
-<<<<<<< HEAD
         BigInteger aliceQty = BigInteger.valueOf(1000000);
-        BigInteger bobQty = BigInteger.ZERO;
-
-        Address aliceAddress = new Address(ALICE.getAddress());
-        Address bobAddress = new Address(BOB.getAddress());
-=======
-        BigInteger aliceQty = BigInteger.valueOf(1_000_000);
         final Address aliceAddress = new Address(ALICE.getAddress());
         final Address bobAddress = new Address(BOB.getAddress());
->>>>>>> f81c8016
 
         HumanStandardToken contract = deploy(parity, ALICE,
                 GAS_PRICE, GAS_LIMIT,
