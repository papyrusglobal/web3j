--- conflicted
+++ resolved
@@ -47,12 +47,7 @@
     public void testContract() throws Exception {
 
         // deploy contract
-<<<<<<< HEAD
         BigInteger aliceQty = BigInteger.valueOf(1000000);
-        BigInteger bobQty = BigInteger.ZERO;
-=======
-        BigInteger aliceQty = BigInteger.valueOf(1_000_000);
->>>>>>> f81c8016
 
         String contractAddress = createContract(ALICE, aliceQty);
 
